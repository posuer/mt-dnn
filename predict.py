import argparse
import json
import os
import torch

from data_utils.task_def import TaskType
from experiments.exp_def import TaskDefs, EncoderModelType
#from experiments.glue.glue_utils import eval_model

from mt_dnn.batcher import BatchGen
from mt_dnn.model import MTDNNModel
from data_utils.metrics import calc_metrics

def dump(path, data):
    with open(path, 'w') as f:
        json.dump(data, f)

def eval_model(model, data, metric_meta, use_cuda=True, with_label=True):
    data.reset()
    if use_cuda:
        model.cuda()
    predictions = []
    golds = []
    scores = []
    ids = []
    metrics = {}
    for batch_meta, batch_data in data:
        score, pred, gold = model.predict(batch_meta, batch_data)
        predictions.extend(pred)
        golds.extend(gold)
        scores.extend(score)
        ids.extend(batch_meta['uids'])
    if with_label:
        metrics = calc_metrics(metric_meta, golds, predictions, scores, ids)
    return metrics, predictions, scores, golds, ids


parser = argparse.ArgumentParser()
parser.add_argument("--task_def", type=str, default="experiments/glue/glue_task_def.yml")
parser.add_argument("--task", type=str)
parser.add_argument("--task_id", type=int, help="the id of this task when training")

parser.add_argument("--prep_input", type=str)
parser.add_argument("--with_label", action="store_true")
parser.add_argument("--score", type=str, help="score output path")

parser.add_argument('--max_seq_len', type=int, default=512)
parser.add_argument('--batch_size_eval', type=int, default=8)
parser.add_argument('--cuda', type=bool, default=torch.cuda.is_available(),
                    help='whether to use GPU acceleration.')

parser.add_argument("--checkpoint", default='mt_dnn_models/bert_model_base_uncased.pt', type=str)

args = parser.parse_args()

# load task info
task_defs = TaskDefs(args.task_def)
assert args.task in task_defs.task_type_map
assert args.task in task_defs.data_type_map
assert args.task in task_defs.metric_meta_map
data_type = task_defs.data_type_map[args.task]
task_type = task_defs.task_type_map[args.task]
metric_meta = task_defs.metric_meta_map[args.task]

<<<<<<< HEAD
# load data
test_data = BatchGen(BatchGen.load(args.prep_input, False, task_type=task_type, maxlen=args.max_seq_len),
                     batch_size=args.batch_size_eval,
                     gpu=args.cuda, is_train=False,
                     task_id=args.task_id,
                     maxlen=args.max_seq_len,
                     data_type=data_type,
                     task_type=task_type)

=======
>>>>>>> cf4d8483
# load model
checkpoint_path = args.checkpoint
assert os.path.exists(checkpoint_path)
if args.cuda:
    state_dict = torch.load(checkpoint_path)
else:
    state_dict = torch.load(checkpoint_path, map_location="cpu")
config = state_dict['config']
config["cuda"] = args.cuda
model = MTDNNModel(config, state_dict=state_dict)
model.load(checkpoint_path)
encoder_type = config.get('encoder_type', EncoderModelType.BERT)
# load data
test_data = BatchGen(BatchGen.load(args.prep_input, False, pairwise=pw_task, maxlen=args.max_seq_len),
                     batch_size=args.batch_size_eval,
                     gpu=args.cuda, is_train=False,
                     task_id=args.task_id,
                     maxlen=args.max_seq_len,
                     pairwise=pw_task,
                     data_type=data_type,
                     task_type=task_type,
                     encoder_type=encoder_type)


with torch.no_grad():
    test_metrics, test_predictions, scores, golds, test_ids = eval_model(model, test_data,
                                                                         metric_meta=metric_meta,
                                                                         use_cuda=args.cuda, with_label=args.with_label)

    results = {'metrics': test_metrics, 'predictions': test_predictions, 'uids': test_ids, 'scores': scores}
    dump(args.score, results)
    if args.with_label:
        print(test_metrics)<|MERGE_RESOLUTION|>--- conflicted
+++ resolved
@@ -62,18 +62,6 @@
 task_type = task_defs.task_type_map[args.task]
 metric_meta = task_defs.metric_meta_map[args.task]
 
-<<<<<<< HEAD
-# load data
-test_data = BatchGen(BatchGen.load(args.prep_input, False, task_type=task_type, maxlen=args.max_seq_len),
-                     batch_size=args.batch_size_eval,
-                     gpu=args.cuda, is_train=False,
-                     task_id=args.task_id,
-                     maxlen=args.max_seq_len,
-                     data_type=data_type,
-                     task_type=task_type)
-
-=======
->>>>>>> cf4d8483
 # load model
 checkpoint_path = args.checkpoint
 assert os.path.exists(checkpoint_path)
@@ -87,12 +75,11 @@
 model.load(checkpoint_path)
 encoder_type = config.get('encoder_type', EncoderModelType.BERT)
 # load data
-test_data = BatchGen(BatchGen.load(args.prep_input, False, pairwise=pw_task, maxlen=args.max_seq_len),
+test_data = BatchGen(BatchGen.load(args.prep_input, False, task_type=task_type, maxlen=args.max_seq_len),
                      batch_size=args.batch_size_eval,
                      gpu=args.cuda, is_train=False,
                      task_id=args.task_id,
                      maxlen=args.max_seq_len,
-                     pairwise=pw_task,
                      data_type=data_type,
                      task_type=task_type,
                      encoder_type=encoder_type)
