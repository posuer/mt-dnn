# Copyright (c) Microsoft. All rights reserved.
import argparse
import json
import os
import random
from datetime import datetime
from pprint import pprint
import numpy as np
import torch
from pytorch_pretrained_bert.modeling import BertConfig
from experiments.exp_def import TaskDefs
from experiments.glue.glue_utils import submit, eval_model
from data_utils.log_wrapper import create_logger
from data_utils.utils import set_environment
from data_utils.task_def import TaskType
from mt_dnn.batcher import BatchGen
from mt_dnn.model import MTDNNModel


def model_config(parser):
    parser.add_argument('--update_bert_opt', default=0, type=int)
    parser.add_argument('--multi_gpu_on', action='store_true')
    parser.add_argument('--mem_cum_type', type=str, default='simple',
                        help='bilinear/simple/defualt')
    parser.add_argument('--answer_num_turn', type=int, default=5)
    parser.add_argument('--answer_mem_drop_p', type=float, default=0.1)
    parser.add_argument('--answer_att_hidden_size', type=int, default=128)
    parser.add_argument('--answer_att_type', type=str, default='bilinear',
                        help='bilinear/simple/defualt')
    parser.add_argument('--answer_rnn_type', type=str, default='gru',
                        help='rnn/gru/lstm')
    parser.add_argument('--answer_sum_att_type', type=str, default='bilinear',
                        help='bilinear/simple/defualt')
    parser.add_argument('--answer_merge_opt', type=int, default=1)
    parser.add_argument('--answer_mem_type', type=int, default=1)
    parser.add_argument('--answer_dropout_p', type=float, default=0.1)
    parser.add_argument('--answer_weight_norm_on', action='store_true')
    parser.add_argument('--dump_state_on', action='store_true')
    parser.add_argument('--answer_opt', type=int, default=0, help='0,1')
    parser.add_argument('--label_size', type=str, default='3')
    parser.add_argument('--mtl_opt', type=int, default=0)
    parser.add_argument('--ratio', type=float, default=0)
    parser.add_argument('--mix_opt', type=int, default=0)
    parser.add_argument('--max_seq_len', type=int, default=512)
    parser.add_argument('--init_ratio', type=float, default=1)
    return parser


def data_config(parser):
    parser.add_argument('--log_file', default='mt-dnn-train.log', help='path for log file.')
    parser.add_argument("--init_checkpoint", default='mt_dnn_models/bert_model_base.pt', type=str)
    parser.add_argument('--data_dir', default='data/canonical_data/mt_dnn_uncased_lower')
    parser.add_argument('--data_sort_on', action='store_true')
    parser.add_argument('--name', default='farmer')
    parser.add_argument('--task_def', type=str, default="experiments/glue/glue_task_def.yml")
    parser.add_argument('--train_datasets', default='mnli')
    parser.add_argument('--test_datasets', default='mnli_mismatched,mnli_matched')
    return parser


def train_config(parser):
    parser.add_argument('--cuda', type=bool, default=torch.cuda.is_available(),
                        help='whether to use GPU acceleration.')
    parser.add_argument('--log_per_updates', type=int, default=500)
    parser.add_argument('--save_per_updates', type=int, default=10000)
    parser.add_argument('--save_per_updates_on', action='store_true')
    parser.add_argument('--epochs', type=int, default=5)
    parser.add_argument('--batch_size', type=int, default=8)
    parser.add_argument('--batch_size_eval', type=int, default=8)
    parser.add_argument('--optimizer', default='adamax',
                        help='supported optimizer: adamax, sgd, adadelta, adam')
    parser.add_argument('--grad_clipping', type=float, default=0)
    parser.add_argument('--global_grad_clipping', type=float, default=1.0)
    parser.add_argument('--weight_decay', type=float, default=0)
    parser.add_argument('--learning_rate', type=float, default=5e-5)
    parser.add_argument('--momentum', type=float, default=0)
    parser.add_argument('--warmup', type=float, default=0.1)
    parser.add_argument('--warmup_schedule', type=str, default='warmup_linear')

    parser.add_argument('--vb_dropout', action='store_false')
    parser.add_argument('--dropout_p', type=float, default=0.1)
    parser.add_argument('--dropout_w', type=float, default=0.000)
    parser.add_argument('--bert_dropout_p', type=float, default=0.1)

    # loading
    parser.add_argument("--model_ckpt", default='checkpoints/model_0.pt', type=str)
    parser.add_argument("--resume", action='store_true')

    # EMA
    parser.add_argument('--ema_opt', type=int, default=0)
    parser.add_argument('--ema_gamma', type=float, default=0.995)

    # scheduler
    parser.add_argument('--have_lr_scheduler', dest='have_lr_scheduler', action='store_false')
    parser.add_argument('--multi_step_lr', type=str, default='10,20,30')
    parser.add_argument('--freeze_layers', type=int, default=-1)
    parser.add_argument('--embedding_opt', type=int, default=0)
    parser.add_argument('--lr_gamma', type=float, default=0.5)
    parser.add_argument('--bert_l2norm', type=float, default=0.0)
    parser.add_argument('--scheduler_type', type=str, default='ms', help='ms/rop/exp')
    parser.add_argument('--output_dir', default='checkpoint')
    parser.add_argument('--seed', type=int, default=2018,
                        help='random seed for data shuffling, embedding init, etc.')
    parser.add_argument('--grad_accumulation_step', type=int, default=1)
    return parser


parser = argparse.ArgumentParser()
parser = data_config(parser)
parser = model_config(parser)
parser = train_config(parser)
args = parser.parse_args()

output_dir = args.output_dir
data_dir = args.data_dir
args.train_datasets = args.train_datasets.split(',')
args.test_datasets = args.test_datasets.split(',')
pprint(args)

os.makedirs(output_dir, exist_ok=True)
output_dir = os.path.abspath(output_dir)

set_environment(args.seed, args.cuda)
log_path = args.log_file
logger = create_logger(__name__, to_disk=True, log_file=log_path)
logger.info(args.answer_opt)

task_defs = TaskDefs(args.task_def)


def dump(path, data):
    with open(path, 'w') as f:
        json.dump(data, f)

def generate_decoder_opt(enable_san, max_opt):
    opt_v = 0
    if enable_san and max_opt < 3:
        opt_v = max_opt
    return opt_v

def main():
    logger.info('Launching the MT-DNN training')
    opt = vars(args)
    # update data dir
    opt['data_dir'] = data_dir
    batch_size = args.batch_size
    train_data_list = []
    tasks = {}
    tasks_class = {}
    nclass_list = []
    decoder_opts = []
    dropout_list = []

    for dataset in args.train_datasets:
        prefix = dataset.split('_')[0]
        if prefix in tasks: continue
        assert prefix in task_defs.n_class_map
        assert prefix in task_defs.data_type_map
        data_type = task_defs.data_type_map[prefix]
        nclass = task_defs.n_class_map[prefix]
        task_id = len(tasks)
        if args.mtl_opt > 0:
            task_id = tasks_class[nclass] if nclass in tasks_class else len(tasks_class)

        task_type = task_defs.task_type_map[prefix]
        pw_task = False
        if task_type == TaskType.Ranking:
            pw_task = True

        dopt = generate_decoder_opt(task_defs.enable_san_map[prefix], opt['answer_opt'])
        if task_id < len(decoder_opts):
            decoder_opts[task_id] = min(decoder_opts[task_id], dopt)
        else:
            decoder_opts.append(dopt)

        if prefix not in tasks:
            tasks[prefix] = len(tasks)
            if args.mtl_opt < 1: nclass_list.append(nclass)

        if (nclass not in tasks_class):
            tasks_class[nclass] = len(tasks_class)
            if args.mtl_opt > 0: nclass_list.append(nclass)

        dropout_p = task_defs.dropout_p_map.get(prefix, args.dropout_p)
        dropout_list.append(dropout_p)

        train_path = os.path.join(data_dir, '{}_train.json'.format(dataset))
        logger.info('Loading {} as task {}'.format(train_path, task_id))
        train_data = BatchGen(BatchGen.load(train_path, True, pairwise=pw_task, maxlen=args.max_seq_len),
                              batch_size=batch_size,
                              dropout_w=args.dropout_w,
                              gpu=args.cuda,
                              task_id=task_id,
                              maxlen=args.max_seq_len,
                              pairwise=pw_task,
                              data_type=data_type,
                              task_type=task_type)
        train_data_list.append(train_data)

    opt['answer_opt'] = decoder_opts
    opt['tasks_dropout_p'] = dropout_list

    args.label_size = ','.join([str(l) for l in nclass_list])
    logger.info(args.label_size)
    dev_data_list = []
    test_data_list = []
    for dataset in args.test_datasets:
        prefix = dataset.split('_')[0]
        task_id = tasks_class[task_defs.n_class_map[prefix]] if args.mtl_opt > 0 else tasks[prefix]
        task_type = task_defs.task_type_map[prefix]

        pw_task = False
        if task_type == TaskType.Ranking:
            pw_task = True

        assert prefix in task_defs.data_type_map
        data_type = task_defs.data_type_map[prefix]

        dev_path = os.path.join(data_dir, '{}_dev.json'.format(dataset))
        dev_data = None
        if os.path.exists(dev_path):
            dev_data = BatchGen(BatchGen.load(dev_path, False, pairwise=pw_task, maxlen=args.max_seq_len),
                                batch_size=args.batch_size_eval,
                                gpu=args.cuda, is_train=False,
                                task_id=task_id,
                                maxlen=args.max_seq_len,
                                pairwise=pw_task,
                                data_type=data_type,
                                task_type=task_type)
        dev_data_list.append(dev_data)

        test_path = os.path.join(data_dir, '{}_test.json'.format(dataset))
        test_data = None
        if os.path.exists(test_path):
            test_data = BatchGen(BatchGen.load(test_path, False, pairwise=pw_task, maxlen=args.max_seq_len),
                                 batch_size=args.batch_size_eval,
                                 gpu=args.cuda, is_train=False,
                                 task_id=task_id,
                                 maxlen=args.max_seq_len,
                                 pairwise=pw_task,
                                 data_type=data_type,
                                 task_type=task_type)
        test_data_list.append(test_data)

    logger.info('#' * 20)
    logger.info(opt)
    logger.info('#' * 20)

    all_iters = [iter(item) for item in train_data_list]
    all_lens = [len(bg) for bg in train_data_list]

    # div number of grad accumulation. 
    num_all_batches = args.epochs * sum(all_lens) // args.grad_accumulation_step
    logger.info('############# Gradient Accumulation Infor #############')
    logger.info('number of step: {}'.format(args.epochs * sum(all_lens)))
    logger.info('number of grad grad_accumulation step: {}'.format(args.grad_accumulation_step))
    logger.info('adjusted number of step: {}'.format(num_all_batches))

    if len(train_data_list) > 1 and args.ratio > 0:
        num_all_batches = int(args.epochs * (len(train_data_list[0]) * (1 + args.ratio)))

    bert_model_path = args.init_checkpoint
    state_dict = None

    if os.path.exists(bert_model_path):
        state_dict = torch.load(bert_model_path)
        config = state_dict['config']
        config['attention_probs_dropout_prob'] = args.bert_dropout_p
        config['hidden_dropout_prob'] = args.bert_dropout_p
        opt.update(config)
    else:
        logger.error('#' * 20)
        logger.error('Could not find the init model!\n The parameters will be initialized randomly!')
        logger.error('#' * 20)
        config = BertConfig(vocab_size_or_config_json_file=30522).to_dict()
        opt.update(config)

    model = MTDNNModel(opt, state_dict=state_dict, num_train_step=num_all_batches)
    if args.resume and args.model_ckpt:
        logger.info('loading model from {}'.format(args.model_ckpt))
        model.load(args.model_ckpt)

    #### model meta str
    headline = '############# Model Arch of MT-DNN #############'
    ### print network
    logger.info('\n{}\n{}\n'.format(headline, model.network))

    # dump config
    config_file = os.path.join(output_dir, 'config.json')
    with open(config_file, 'w', encoding='utf-8') as writer:
        writer.write('{}\n'.format(json.dumps(opt)))
        writer.write('\n{}\n{}\n'.format(headline, model.network))

    logger.info("Total number of params: {}".format(model.total_param))

    if args.freeze_layers > 0:
        model.network.freeze_layers(args.freeze_layers)

    for epoch in range(0, args.epochs):
        logger.warning('At epoch {}'.format(epoch))
        for train_data in train_data_list:
            train_data.reset()
        start = datetime.now()
        all_indices = []
        if len(train_data_list) > 1 and args.ratio > 0:
            main_indices = [0] * len(train_data_list[0])
            extra_indices = []
            for i in range(1, len(train_data_list)):
                extra_indices += [i] * len(train_data_list[i])
            random_picks = int(min(len(train_data_list[0]) * args.ratio, len(extra_indices)))
            extra_indices = np.random.choice(extra_indices, random_picks, replace=False)
            if args.mix_opt > 0:
                extra_indices = extra_indices.tolist()
                random.shuffle(extra_indices)
                all_indices = extra_indices + main_indices
            else:
                all_indices = main_indices + extra_indices.tolist()

        else:
            for i in range(1, len(train_data_list)):
                all_indices += [i] * len(train_data_list[i])
            if args.mix_opt > 0:
                random.shuffle(all_indices)
            all_indices += [0] * len(train_data_list[0])
        if args.mix_opt < 1:
            random.shuffle(all_indices)

        for i in range(len(all_indices)):
            task_id = all_indices[i]
            batch_meta, batch_data = next(all_iters[task_id])
            model.update(batch_meta, batch_data)
<<<<<<< HEAD
            if (model.updates) % args.log_per_updates == 0 or model.updates == 1:
                ramaining_time = str((datetime.now() - start) / (i + 1) * (len(all_indices) - i - 1)).split('.')[0]
=======
            if (model.local_updates) % (args.log_per_updates * args.grad_accumulation_step) == 0 or model.local_updates == 1:
>>>>>>> 41cc1217
                logger.info('Task [{0:2}] updates[{1:6}] train loss[{2:.5f}] remaining[{3}]'.format(task_id,
                                                                                                    model.updates,
                                                                                                    model.train_loss.avg,
                                                                                                    ramaining_time))

            if args.save_per_updates_on and ((model.local_updates) % (args.save_per_updates * args.grad_accumulation_step) == 0):
                model_file = os.path.join(output_dir, 'model_{}_{}.pt'.format(epoch, model.updates))
                logger.info('Saving mt-dnn model to {}'.format(model_file))
                model.save(model_file)

        for idx, dataset in enumerate(args.test_datasets):
            prefix = dataset.split('_')[0]
            label_dict = task_defs.global_map.get(prefix, None)
            dev_data = dev_data_list[idx]
            if dev_data is not None:
                dev_metrics, dev_predictions, scores, golds, dev_ids= eval_model(model, dev_data,
                                                                                 metric_meta=task_defs.metric_meta_map[prefix],
                                                                                 use_cuda=args.cuda)
                for key, val in dev_metrics.items():
                    logger.warning("Task {0} -- epoch {1} -- Dev {2}: {3:.3f}".format(dataset, epoch, key, val))
                score_file = os.path.join(output_dir, '{}_dev_scores_{}.json'.format(dataset, epoch))
                results = {'metrics': dev_metrics, 'predictions': dev_predictions, 'uids': dev_ids, 'scores': scores}
                dump(score_file, results)
                official_score_file = os.path.join(output_dir, '{}_dev_scores_{}.tsv'.format(dataset, epoch))
                submit(official_score_file, results, label_dict)

            # test eval
            test_data = test_data_list[idx]
            if test_data is not None:
                test_metrics, test_predictions, scores, golds, test_ids= eval_model(model, test_data,
                                                                                    metric_meta=task_defs.metric_meta_map[prefix],
                                                                                    use_cuda=args.cuda, with_label=False)
                score_file = os.path.join(output_dir, '{}_test_scores_{}.json'.format(dataset, epoch))
                results = {'metrics': test_metrics, 'predictions': test_predictions, 'uids': test_ids, 'scores': scores}
                dump(score_file, results)
                official_score_file = os.path.join(output_dir, '{}_test_scores_{}.tsv'.format(dataset, epoch))
                submit(official_score_file, results, label_dict)
                logger.info('[new test scores saved.]')

        model_file = os.path.join(output_dir, 'model_{}.pt'.format(epoch))
        model.save(model_file)


if __name__ == '__main__':
    main()

<|MERGE_RESOLUTION|>--- conflicted
+++ resolved
@@ -329,12 +329,8 @@
             task_id = all_indices[i]
             batch_meta, batch_data = next(all_iters[task_id])
             model.update(batch_meta, batch_data)
-<<<<<<< HEAD
-            if (model.updates) % args.log_per_updates == 0 or model.updates == 1:
+            if (model.local_updates) % (args.log_per_updates * args.grad_accumulation_step) == 0 or model.local_updates == 1:
                 ramaining_time = str((datetime.now() - start) / (i + 1) * (len(all_indices) - i - 1)).split('.')[0]
-=======
-            if (model.local_updates) % (args.log_per_updates * args.grad_accumulation_step) == 0 or model.local_updates == 1:
->>>>>>> 41cc1217
                 logger.info('Task [{0:2}] updates[{1:6}] train loss[{2:.5f}] remaining[{3}]'.format(task_id,
                                                                                                     model.updates,
                                                                                                     model.train_loss.avg,
