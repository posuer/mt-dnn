--- conflicted
+++ resolved
@@ -5,13 +5,7 @@
 import numpy as np
 import argparse
 import json
-<<<<<<< HEAD
-from pytorch_pretrained_bert.tokenization import BertTokenizer
-import sentencepiece as spm
 from data_utils import load_data
-=======
-
->>>>>>> 30414ed6
 from data_utils.task_def import TaskType, DataFormat
 from data_utils.log_wrapper import create_logger
 from experiments.exp_def import TaskDefs, EncoderModelType
@@ -251,50 +245,14 @@
     root = args.root_dir
     assert os.path.exists(root)
 
-<<<<<<< HEAD
-    is_uncased = False
-    if 'uncased' in args.model:
-        is_uncased = True
-
-    mt_dnn_suffix = 'bert'
-    encoder_model = EncoderModelType.BERT
-    if 'xlnet' in args.model:
-        encoder_model = EncoderModelType.XLNET
-        mt_dnn_suffix = 'xlnet'
-
-    if 'roberta' in args.model:
-        encoder_model = EncoderModelType.ROBERTA
-        mt_dnn_suffix = 'roberta'
-
+    literal_model_type = args.model.split('-')[0].upper()
+    encoder_model = EncoderModelType[literal_model_type]
+    literal_model_type = literal_model_type.lower()
+    mt_dnn_suffix = literal_model_type
     if 'base' in args.model:
         mt_dnn_suffix += "_base"
     elif 'large' in args.model:
         mt_dnn_suffix += "_large"
-
-    if encoder_model == EncoderModelType.ROBERTA:
-        if args.roberta_path is None or (
-                not os.path.exists(args.roberta_path)):
-            print('Please specify roberta model path')
-        encoder = get_encoder('{}/encoder.json'.format(args.roberta_path),
-                              '{}/vocab.bpe'.format(args.roberta_path))
-        vocab = load_dict('{}/ict.txt'.format(args.roberta_path))
-        tokenizer = RoBERTaTokenizer(vocab, encoder)
-
-    elif encoder_model == EncoderModelType.XLNET:
-        tokenizer = spm.SentencePieceProcessor()
-        if 'large' in args.model:
-            tokenizer.load('mt_dnn_models/xlnet_large_cased_spiece.model')
-        else:
-            tokenizer.load('mt_dnn_models/xlnet_base_cased_spiece.model')
-    else:
-        tokenizer = BertTokenizer.from_pretrained(
-            args.model, do_lower_case=do_lower_case)
-=======
-    literal_model_type = args.model.split('-')[0].upper()
-    encoder_model = EncoderModelType[literal_model_type]
-    literal_model_type = literal_model_type.lower()
-    mt_dnn_suffix = literal_model_type
->>>>>>> 30414ed6
 
     config_class, model_class, tokenizer_class = MODEL_CLASSES[literal_model_type]
     tokenizer = tokenizer_class.from_pretrained(args.model, do_lower_case=do_lower_case)
