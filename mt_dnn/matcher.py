# coding=utf-8
# Copyright (c) Microsoft. All rights reserved.
import torch
import torch.nn as nn
from pytorch_pretrained_bert.modeling import BertConfig, BertLayerNorm, BertModel, BertEmbeddings

from module.dropout_wrapper import DropoutWrapper
from module.san import SANClassifier, MaskLmHeader
from module.sub_layers import RnnEncoder
from module.similarity import SelfAttnWrapper
from data_utils.task_def import EncoderModelType, TaskType


class LinearPooler(nn.Module):
    def __init__(self, hidden_size):
        super(LinearPooler, self).__init__()
        self.dense = nn.Linear(hidden_size, hidden_size)
        self.activation = nn.Tanh()

    def forward(self, hidden_states):
        first_token_tensor = hidden_states[:, 0]
        pooled_output = self.dense(first_token_tensor)
        pooled_output = self.activation(pooled_output)
        return pooled_output

class SANNetwork(nn.Module):
    def __init__(self, config: BertConfig, opt):
        super().__init__()
        self.embeddings = BertEmbeddings(config)
        self.rnn = RnnEncoder(config.hidden_size, config.hidden_size, config.num_hidden_layers, True, 
                              config.hidden_dropout_prob)
        my_dropout = DropoutWrapper(config.hidden_dropout_prob, opt['vb_dropout'])
        self.self_att = SelfAttnWrapper(config.hidden_size, dropout=my_dropout)
        self.config = config

    def forward(self, input_ids, token_type_ids=None, attention_mask=None):
        if attention_mask is None:
            attention_mask = torch.ones_like(input_ids)
        if token_type_ids is None:
            token_type_ids = torch.zeros_like(input_ids)
        embedding_output = self.embeddings(input_ids, token_type_ids)
<<<<<<< HEAD
        sequence_output = self.rnn(embedding_output)
        size = sequence_output.shape
        pooled_output = self.self_att(sequence_output, attention_mask == 0)
=======
        # 12, 12[8 * 62 * hidden_size]
        rnn_output = self.rnn(embedding_output)[0]
        size = rnn_output.shape
        max_output = rnn_output.view(size[0], size[1], self.config.hidden_size, 2).max(-1)[0]
        pooled_output = self.self_att(max_output, attention_mask == 0)
        sequence_output = max_output
>>>>>>> 82429316
        return sequence_output, pooled_output

class SANBertNetwork(nn.Module):
    def __init__(self, opt, bert_config=None):
        super(SANBertNetwork, self).__init__()
        self.encoder_type = opt['encoder_type']
        if opt['encoder_type'] == EncoderModelType.ROBERTA:
            from fairseq.models.roberta import RobertaModel
            self.bert = RobertaModel.from_pretrained(opt['init_checkpoint'])
            hidden_size = self.bert.args.encoder_embed_dim
            self.pooler = LinearPooler(hidden_size)
        elif opt['encoder_type'] == EncoderModelType.BERT:
            self.bert_config = BertConfig.from_dict(opt)
            self.bert = BertModel(self.bert_config)
            hidden_size = self.bert_config.hidden_size
        else:
            self.bert_config = BertConfig.from_dict(opt)
            self.bert = SANNetwork(self.bert_config, opt)
            hidden_size = self.bert_config.hidden_size

        if opt.get('dump_feature', False):
            self.opt = opt
            return
        if opt['update_bert_opt'] > 0:
            for p in self.bert.parameters():
                p.requires_grad = False

        self.decoder_opt = opt['answer_opt']
        self.task_types = opt["task_types"]

        # create output header
        self.scoring_list = nn.ModuleList()
        self.dropout_list = nn.ModuleList()
        labels = [int(ls) for ls in opt['label_size'].split(',')]
        task_dropout_p = opt['tasks_dropout_p']
        for task, lab in enumerate(labels):
            decoder_opt = self.decoder_opt[task]
            task_type = self.task_types[task]
            dropout = DropoutWrapper(task_dropout_p[task], opt['vb_dropout'])
            self.dropout_list.append(dropout)
            if task_type == TaskType.Span:
                assert decoder_opt != 1
                out_proj = nn.Linear(hidden_size, 2)
            elif task_type == TaskType.SeqenceLabeling:
                out_proj = nn.Linear(hidden_size, lab)
            elif task_type == TaskType.MaskLM:
                if opt['encoder_type'] == EncoderModelType.ROBERTA:
                    # TODO: xiaodl
                    out_proj = MaskLmHeader(self.bert.embeddings.word_embeddings.weight)
                else:
                    out_proj = MaskLmHeader(self.bert.embeddings.word_embeddings.weight)
            else:
                if decoder_opt == 1:
                    out_proj = SANClassifier(hidden_size, hidden_size, lab, opt, prefix='answer', dropout=dropout)
                else:
                    out_proj = nn.Linear(hidden_size, lab)
            self.scoring_list.append(out_proj)

        self.opt = opt
        self._my_init()

    def _my_init(self):
        def init_weights(module):
            if isinstance(module, (nn.Linear, nn.Embedding)):
                # Slightly different from the TF version which uses truncated_normal for initialization
                # cf https://github.com/pytorch/pytorch/pull/5617
                module.weight.data.normal_(mean=0.0, std=0.02 * self.opt['init_ratio'])
            elif isinstance(module, BertLayerNorm):
                # Slightly different from the BERT pytorch version, which should be a bug.
                # Note that it only affects on training from scratch. For detailed discussions, please contact xiaodl@.
                # Layer normalization (https://arxiv.org/abs/1607.06450)
                # support both old/latest version
                if 'beta' in dir(module) and 'gamma' in dir(module):
                    module.beta.data.zero_()
                    module.gamma.data.fill_(1.0)
                else:
                    module.bias.data.zero_()
                    module.weight.data.fill_(1.0)
            if isinstance(module, nn.Linear):
                if module.bias is not None:
                    module.bias.data.zero_()

        self.apply(init_weights)

    def forward(self, input_ids, token_type_ids, attention_mask, premise_mask=None, hyp_mask=None, task_id=0):
        if self.encoder_type == EncoderModelType.ROBERTA:
            sequence_output = self.bert.extract_features(input_ids)
            pooled_output = self.pooler(sequence_output)
        elif self.encoder_type == EncoderModelType.BERT:
            all_encoder_layers, pooled_output = self.bert(input_ids, token_type_ids, attention_mask)
            sequence_output = all_encoder_layers[-1]
        elif self.encoder_type == EncoderModelType.SAN:
            sequence_output, pooled_output = self.bert(input_ids, token_type_ids, attention_mask)
        else:
            raise NotImplemented("Unsupported encoder type %s" % self.encoder_type)

        decoder_opt = self.decoder_opt[task_id]
        task_type = self.task_types[task_id]
        if task_type == TaskType.Span:
            assert decoder_opt != 1
            sequence_output = self.dropout_list[task_id](sequence_output)
            logits = self.scoring_list[task_id](sequence_output)
            start_scores, end_scores = logits.split(1, dim=-1)
            start_scores = start_scores.squeeze(-1)
            end_scores = end_scores.squeeze(-1)
            return start_scores, end_scores
        elif task_type == TaskType.SeqenceLabeling:
            pooled_output = sequence_output
            pooled_output = self.dropout_list[task_id](pooled_output)
            pooled_output = pooled_output.contiguous().view(-1, pooled_output.size(2))
            logits = self.scoring_list[task_id](pooled_output)
            return logits
        elif task_type == TaskType.MaskLM:
            sequence_output = self.dropout_list[task_id](sequence_output)
            logits = self.scoring_list[task_id](sequence_output)
            return logits
        else:
            if decoder_opt == 1:
                max_query = hyp_mask.size(1)
                assert max_query > 0
                assert premise_mask is not None
                assert hyp_mask is not None
                hyp_mem = sequence_output[:, :max_query, :]
                logits = self.scoring_list[task_id](sequence_output, hyp_mem, premise_mask, hyp_mask)
            else:
                pooled_output = self.dropout_list[task_id](pooled_output)
                logits = self.scoring_list[task_id](pooled_output)
            return logits<|MERGE_RESOLUTION|>--- conflicted
+++ resolved
@@ -2,13 +2,12 @@
 # Copyright (c) Microsoft. All rights reserved.
 import torch
 import torch.nn as nn
-from pytorch_pretrained_bert.modeling import BertConfig, BertLayerNorm, BertModel, BertEmbeddings
+from pytorch_pretrained_bert.modeling import BertConfig, BertLayerNorm, BertModel 
 
 from module.dropout_wrapper import DropoutWrapper
 from module.san import SANClassifier, MaskLmHeader
-from module.sub_layers import RnnEncoder
-from module.similarity import SelfAttnWrapper
 from data_utils.task_def import EncoderModelType, TaskType
+from module.sub_layers import SanNetwork
 
 
 class LinearPooler(nn.Module):
@@ -22,36 +21,6 @@
         pooled_output = self.dense(first_token_tensor)
         pooled_output = self.activation(pooled_output)
         return pooled_output
-
-class SANNetwork(nn.Module):
-    def __init__(self, config: BertConfig, opt):
-        super().__init__()
-        self.embeddings = BertEmbeddings(config)
-        self.rnn = RnnEncoder(config.hidden_size, config.hidden_size, config.num_hidden_layers, True, 
-                              config.hidden_dropout_prob)
-        my_dropout = DropoutWrapper(config.hidden_dropout_prob, opt['vb_dropout'])
-        self.self_att = SelfAttnWrapper(config.hidden_size, dropout=my_dropout)
-        self.config = config
-
-    def forward(self, input_ids, token_type_ids=None, attention_mask=None):
-        if attention_mask is None:
-            attention_mask = torch.ones_like(input_ids)
-        if token_type_ids is None:
-            token_type_ids = torch.zeros_like(input_ids)
-        embedding_output = self.embeddings(input_ids, token_type_ids)
-<<<<<<< HEAD
-        sequence_output = self.rnn(embedding_output)
-        size = sequence_output.shape
-        pooled_output = self.self_att(sequence_output, attention_mask == 0)
-=======
-        # 12, 12[8 * 62 * hidden_size]
-        rnn_output = self.rnn(embedding_output)[0]
-        size = rnn_output.shape
-        max_output = rnn_output.view(size[0], size[1], self.config.hidden_size, 2).max(-1)[0]
-        pooled_output = self.self_att(max_output, attention_mask == 0)
-        sequence_output = max_output
->>>>>>> 82429316
-        return sequence_output, pooled_output
 
 class SANBertNetwork(nn.Module):
     def __init__(self, opt, bert_config=None):
@@ -68,7 +37,7 @@
             hidden_size = self.bert_config.hidden_size
         else:
             self.bert_config = BertConfig.from_dict(opt)
-            self.bert = SANNetwork(self.bert_config, opt)
+            self.bert = SanNetwork(self.bert_config, opt)
             hidden_size = self.bert_config.hidden_size
 
         if opt.get('dump_feature', False):
