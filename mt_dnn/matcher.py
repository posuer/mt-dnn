# coding=utf-8
# Copyright (c) Microsoft. All rights reserved.
<<<<<<< HEAD
import os
import torch.nn as nn
from pytorch_pretrained_bert.modeling import BertLayerNorm
from pretrained_models import MODEL_CLASSES
=======
import torch
import torch.nn as nn
from pytorch_pretrained_bert.modeling import BertConfig, BertLayerNorm, BertModel 
>>>>>>> a486bfb2

from module.dropout_wrapper import DropoutWrapper
from module.san import SANClassifier, MaskLmHeader
from module.san_model import SanModel
from data_utils.task_def import EncoderModelType, TaskType

class SANBertNetwork(nn.Module):
    def __init__(self, opt, bert_config=None):
        super(SANBertNetwork, self).__init__()
<<<<<<< HEAD
        self.dropout_list = nn.ModuleList()

        if opt['encoder_type'] not in EncoderModelType:
            raise ValueError("encoder_type of out of range")
        self.encoder_type = opt['encoder_type']
        self.preloaded_config = None

        literal_encoder_type = self.encoder_type.name.lower()

        config_class, model_class, tokenizer_class = MODEL_CLASSES[literal_encoder_type]
        if os.path.isfile(opt['init_checkpoint']): # if the init_checkpoint exists locally, fall back to legacy behavior. @TODO: discuss and see if we can remove legacy behaviors
            self.preloaded_config = config_class.from_dict(opt) # load config from opt
        self.bert = model_class.from_pretrained(opt['init_checkpoint'],config=self.preloaded_config)
        hidden_size = self.bert.config.hidden_size
=======
        self.encoder_type = opt['encoder_type']
        if opt['encoder_type'] == EncoderModelType.ROBERTA:
            from fairseq.models.roberta import RobertaModel
            self.bert = RobertaModel.from_pretrained(opt['init_checkpoint'])
            hidden_size = self.bert.args.encoder_embed_dim
            self.pooler = LinearPooler(hidden_size)
        elif opt['encoder_type'] == EncoderModelType.BERT:
            self.bert_config = BertConfig.from_dict(opt)
            self.bert = BertModel(self.bert_config)
            hidden_size = self.bert_config.hidden_size
        else:
            self.bert_config = BertConfig.from_dict(opt)
            self.bert = SanModel(self.bert_config, opt)
            hidden_size = self.bert_config.hidden_size
>>>>>>> a486bfb2

        if opt.get('dump_feature', False):
            self.opt = opt
            return
        if opt['update_bert_opt'] > 0:
            for p in self.bert.parameters():
                p.requires_grad = False

        self.decoder_opt = opt['answer_opt']
        self.task_types = opt["task_types"]

        # create output header
        self.scoring_list = nn.ModuleList()
        self.dropout_list = nn.ModuleList()
        labels = [int(ls) for ls in opt['label_size'].split(',')]
        task_dropout_p = opt['tasks_dropout_p']
        for task, lab in enumerate(labels):
            decoder_opt = self.decoder_opt[task]
            task_type = self.task_types[task]
            dropout = DropoutWrapper(task_dropout_p[task], opt['vb_dropout'])
            self.dropout_list.append(dropout)
            if task_type == TaskType.Span:
                assert decoder_opt != 1
                out_proj = nn.Linear(hidden_size, 2)
            elif task_type == TaskType.SeqenceLabeling:
                out_proj = nn.Linear(hidden_size, lab)
            elif task_type == TaskType.MaskLM:
                if opt['encoder_type'] == EncoderModelType.ROBERTA:
                    # TODO: xiaodl
                    out_proj = MaskLmHeader(self.bert.embeddings.word_embeddings.weight)
                else:
                    out_proj = MaskLmHeader(self.bert.embeddings.word_embeddings.weight)
            else:
                if decoder_opt == 1:
                    out_proj = SANClassifier(hidden_size, hidden_size, lab, opt, prefix='answer', dropout=dropout)
                else:
                    out_proj = nn.Linear(hidden_size, lab)
            self.scoring_list.append(out_proj)

        self.opt = opt
        self._my_init()

    def _my_init(self):
        def init_weights(module):
            if isinstance(module, (nn.Linear, nn.Embedding)):
                # Slightly different from the TF version which uses truncated_normal for initialization
                # cf https://github.com/pytorch/pytorch/pull/5617
                module.weight.data.normal_(mean=0.0, std=0.02 * self.opt['init_ratio'])
            elif isinstance(module, BertLayerNorm):
                # Slightly different from the BERT pytorch version, which should be a bug.
                # Note that it only affects on training from scratch. For detailed discussions, please contact xiaodl@.
                # Layer normalization (https://arxiv.org/abs/1607.06450)
                # support both old/latest version
                if 'beta' in dir(module) and 'gamma' in dir(module):
                    module.beta.data.zero_()
                    module.gamma.data.fill_(1.0)
                else:
                    module.bias.data.zero_()
                    module.weight.data.fill_(1.0)
            if isinstance(module, nn.Linear):
                if module.bias is not None:
                    module.bias.data.zero_()

        self.apply(init_weights)

    def forward(self, input_ids, token_type_ids, attention_mask, premise_mask=None, hyp_mask=None, task_id=0):
<<<<<<< HEAD
        all_encoder_layers, pooled_output = self.bert(input_ids=input_ids, token_type_ids=token_type_ids, attention_mask=attention_mask)
        sequence_output = all_encoder_layers[-1]
=======
        if self.encoder_type == EncoderModelType.ROBERTA:
            sequence_output = self.bert.extract_features(input_ids)
            pooled_output = self.pooler(sequence_output)
        elif self.encoder_type == EncoderModelType.BERT or self.encoder_type == EncoderModelType.SAN:
            all_encoder_layers, pooled_output = self.bert(input_ids, token_type_ids, attention_mask)
            sequence_output = all_encoder_layers[-1]
        else:
            raise NotImplemented("Unsupported encoder type %s" % self.encoder_type)
>>>>>>> a486bfb2

        decoder_opt = self.decoder_opt[task_id]
        task_type = self.task_types[task_id]
        if task_type == TaskType.Span:
            assert decoder_opt != 1
            sequence_output = self.dropout_list[task_id](sequence_output)
            logits = self.scoring_list[task_id](sequence_output)
            start_scores, end_scores = logits.split(1, dim=-1)
            start_scores = start_scores.squeeze(-1)
            end_scores = end_scores.squeeze(-1)
            return start_scores, end_scores
        elif task_type == TaskType.SeqenceLabeling:
            pooled_output = sequence_output
            pooled_output = self.dropout_list[task_id](pooled_output)
            pooled_output = pooled_output.contiguous().view(-1, pooled_output.size(2))
            logits = self.scoring_list[task_id](pooled_output)
            return logits
        elif task_type == TaskType.MaskLM:
            sequence_output = self.dropout_list[task_id](sequence_output)
            logits = self.scoring_list[task_id](sequence_output)
            return logits
        else:
            if decoder_opt == 1:
                max_query = hyp_mask.size(1)
                assert max_query > 0
                assert premise_mask is not None
                assert hyp_mask is not None
                hyp_mem = sequence_output[:, :max_query, :]
                logits = self.scoring_list[task_id](sequence_output, hyp_mem, premise_mask, hyp_mask)
            else:
                pooled_output = self.dropout_list[task_id](pooled_output)
                logits = self.scoring_list[task_id](pooled_output)
            return logits<|MERGE_RESOLUTION|>--- conflicted
+++ resolved
@@ -1,15 +1,10 @@
 # coding=utf-8
 # Copyright (c) Microsoft. All rights reserved.
-<<<<<<< HEAD
 import os
+import torch
 import torch.nn as nn
 from pytorch_pretrained_bert.modeling import BertLayerNorm
 from pretrained_models import MODEL_CLASSES
-=======
-import torch
-import torch.nn as nn
-from pytorch_pretrained_bert.modeling import BertConfig, BertLayerNorm, BertModel 
->>>>>>> a486bfb2
 
 from module.dropout_wrapper import DropoutWrapper
 from module.san import SANClassifier, MaskLmHeader
@@ -19,7 +14,6 @@
 class SANBertNetwork(nn.Module):
     def __init__(self, opt, bert_config=None):
         super(SANBertNetwork, self).__init__()
-<<<<<<< HEAD
         self.dropout_list = nn.ModuleList()
 
         if opt['encoder_type'] not in EncoderModelType:
@@ -28,28 +22,16 @@
         self.preloaded_config = None
 
         literal_encoder_type = self.encoder_type.name.lower()
-
-        config_class, model_class, tokenizer_class = MODEL_CLASSES[literal_encoder_type]
-        if os.path.isfile(opt['init_checkpoint']): # if the init_checkpoint exists locally, fall back to legacy behavior. @TODO: discuss and see if we can remove legacy behaviors
-            self.preloaded_config = config_class.from_dict(opt) # load config from opt
-        self.bert = model_class.from_pretrained(opt['init_checkpoint'],config=self.preloaded_config)
-        hidden_size = self.bert.config.hidden_size
-=======
-        self.encoder_type = opt['encoder_type']
-        if opt['encoder_type'] == EncoderModelType.ROBERTA:
-            from fairseq.models.roberta import RobertaModel
-            self.bert = RobertaModel.from_pretrained(opt['init_checkpoint'])
-            hidden_size = self.bert.args.encoder_embed_dim
-            self.pooler = LinearPooler(hidden_size)
-        elif opt['encoder_type'] == EncoderModelType.BERT:
-            self.bert_config = BertConfig.from_dict(opt)
-            self.bert = BertModel(self.bert_config)
-            hidden_size = self.bert_config.hidden_size
-        else:
+        if opt['encoder_type'] == EncoderModelType.SAN:
             self.bert_config = BertConfig.from_dict(opt)
             self.bert = SanModel(self.bert_config, opt)
             hidden_size = self.bert_config.hidden_size
->>>>>>> a486bfb2
+        else:
+            config_class, model_class, tokenizer_class = MODEL_CLASSES[literal_encoder_type]
+            if os.path.isfile(opt['init_checkpoint']): # if the init_checkpoint exists locally, fall back to legacy behavior. @TODO: discuss and see if we can remove legacy behaviors
+                self.preloaded_config = config_class.from_dict(opt) # load config from opt
+            self.bert = model_class.from_pretrained(opt['init_checkpoint'],config=self.preloaded_config)
+            hidden_size = self.bert.config.hidden_size
 
         if opt.get('dump_feature', False):
             self.opt = opt
@@ -116,19 +98,8 @@
         self.apply(init_weights)
 
     def forward(self, input_ids, token_type_ids, attention_mask, premise_mask=None, hyp_mask=None, task_id=0):
-<<<<<<< HEAD
         all_encoder_layers, pooled_output = self.bert(input_ids=input_ids, token_type_ids=token_type_ids, attention_mask=attention_mask)
         sequence_output = all_encoder_layers[-1]
-=======
-        if self.encoder_type == EncoderModelType.ROBERTA:
-            sequence_output = self.bert.extract_features(input_ids)
-            pooled_output = self.pooler(sequence_output)
-        elif self.encoder_type == EncoderModelType.BERT or self.encoder_type == EncoderModelType.SAN:
-            all_encoder_layers, pooled_output = self.bert(input_ids, token_type_ids, attention_mask)
-            sequence_output = all_encoder_layers[-1]
-        else:
-            raise NotImplemented("Unsupported encoder type %s" % self.encoder_type)
->>>>>>> a486bfb2
 
         decoder_opt = self.decoder_opt[task_id]
         task_type = self.task_types[task_id]
